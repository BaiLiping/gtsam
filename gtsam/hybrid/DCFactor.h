--- conflicted
+++ resolved
@@ -132,11 +132,7 @@
   /*
    * Return the discrete keys for this factor.
    */
-<<<<<<< HEAD
-  DiscreteKeys discreteKeys() const { return discreteKeys_; }
-=======
-  const gtsam::DiscreteKeys& discreteKeys() const { return discreteKeys_; }
->>>>>>> e26a7125
+  const DiscreteKeys& discreteKeys() const { return discreteKeys_; }
 
   /**
    * Converts the DCFactor to a DecisionTreeFactor. Internally, this will
@@ -168,17 +164,7 @@
    * TODO(Kurran) is this the cleanest way to do this? Seems necessary for the
    * DCMaxMixtureFactor implementations etc...
    */
-<<<<<<< HEAD
-  virtual double logNormalizingConstant(const Values& values) const {
-    throw std::logic_error(
-        "Normalizing constant not implemented."
-        "One or more of the factors in use requires access to the normalization"
-        "constant for a child class of DCFactor, but`logNormalizingConstant` "
-        "has not been overridden.");
-  }
-=======
-  virtual double logNormalizingConstant(const gtsam::Values& values) const;
->>>>>>> e26a7125
+  virtual double logNormalizingConstant(const Values& values) const;
 
   /**
    * Default for computing the _negative_ normalizing constant for the
