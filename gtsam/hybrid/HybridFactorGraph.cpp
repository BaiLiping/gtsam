/* ----------------------------------------------------------------------------
 * Copyright 2021 The Ambitious Folks of the MRG
 * See LICENSE for the license information
 * -------------------------------------------------------------------------- */

/**
 * @file   HybridFactorGraph.cpp
 * @brief  Custom hybrid factor graph for discrete + continuous factors
 * @author Kevin Doherty, kdoherty@mit.edu
 * @date   December 2021
 */

#include <gtsam/discrete/DiscreteEliminationTree.h>
#include <gtsam/discrete/DiscreteJunctionTree.h>
#include <gtsam/hybrid/DCGaussianMixtureFactor.h>
#include <gtsam/hybrid/HybridEliminationTree.h>
#include <gtsam/hybrid/HybridFactorGraph.h>
#include <gtsam/inference/EliminateableFactorGraph-inst.h>
#include <gtsam/linear/GaussianEliminationTree.h>
#include <gtsam/linear/GaussianFactorGraph.h>
#include <gtsam/linear/GaussianJunctionTree.h>
#include <gtsam/linear/HessianFactor.h>

#include <boost/make_shared.hpp>

using namespace std;

namespace gtsam {

// Instantiate base classes
// template class FactorGraph<Factor>;
template class EliminateableFactorGraph<HybridFactorGraph>;

void HybridFactorGraph::print(const string& str,
                              const gtsam::KeyFormatter& keyFormatter) const {
  string prefix = str.empty() ? str : str + ".";
  cout << prefix << "size: " << size() << endl;
  nonlinearGraph_.print(prefix + "NonlinearFactorGraph", keyFormatter);
  discreteGraph_.print(prefix + "DiscreteFactorGraph", keyFormatter);
  dcGraph_.print(prefix + "DCFactorGraph", keyFormatter);
  gaussianGraph_.print(prefix + "GaussianGraph", keyFormatter);
}

HybridFactorGraph HybridFactorGraph::linearize(
    const Values& continuousValues) const {
  // linearize the continuous factors
  auto gaussianFactorGraph = nonlinearGraph_.linearize(continuousValues);

  // linearize the DCFactors
  DCFactorGraph linearized_DC_factors;
  for (auto&& dcFactor : dcGraph_) {
    // If dcFactor is a DCGaussianMixtureFactor, we don't linearize.
    if (boost::dynamic_pointer_cast<DCGaussianMixtureFactor>(dcFactor)) {
      linearized_DC_factors.push_back(dcFactor);
    } else {
      auto linearizedDCFactor = dcFactor->linearize(continuousValues);
      linearized_DC_factors.push_back(linearizedDCFactor);
    }
  }

  // Add the original factors from the gaussian factor graph
  for (auto&& gaussianFactor : gaussianGraph()) {
    gaussianFactorGraph->push_back(gaussianFactor);
  }

  // Construct new linearized HybridFactorGraph
  return HybridFactorGraph({}, discreteGraph_, linearized_DC_factors,
                           *gaussianFactorGraph);
}

bool HybridFactorGraph::equals(const HybridFactorGraph& other,
                               double tol) const {
  return Base::equals(other, tol) &&
         nonlinearGraph_.equals(other.nonlinearGraph_, tol) &&
         discreteGraph_.equals(other.discreteGraph_, tol) &&
         dcGraph_.equals(other.dcGraph_, tol) &&
         gaussianGraph_.equals(other.gaussianGraph_, tol);
}

void HybridFactorGraph::clear() {
  nonlinearGraph_.resize(0);
  discreteGraph_.resize(0);
  dcGraph_.resize(0);
  gaussianGraph_.resize(0);
}

DiscreteKeys HybridFactorGraph::discreteKeys() const {
  DiscreteKeys result;
  // Discrete keys from the discrete graph.
  result = discreteGraph_.discreteKeys();
  // Discrete keys from the DC factor graph.
  auto dcKeys = dcGraph_.discreteKeys();
  for(auto&& key: dcKeys) {
    // Only insert unique keys
    if(std::find(result.begin(), result.end(), key) == result.end()) {
      result.push_back(key);
    }
  }
  return result;
}

/// Define adding a GaussianFactor to a sum.
using Sum = DCGaussianMixtureFactor::Sum;
static Sum& operator+=(Sum& sum, const GaussianFactor::shared_ptr& factor) {
  using Y = GaussianFactorGraph;
  auto add = [&factor](const Y& graph) {
    auto result = graph;
    result.push_back(factor);
    return result;
  };
  sum = sum.apply(add);
  return sum;
}

Sum HybridFactorGraph::sum() const {
<<<<<<< HEAD
  if (nrDiscreteFactors()) {
    throw runtime_error(
        "HybridFactorGraph::sum cannot handle DiscreteFactors.");
  }

=======
>>>>>>> 70553a14
  // "sum" all factors, gathering into GaussianFactorGraph
  DCGaussianMixtureFactor::Sum sum;
  for (auto&& dcFactor : dcGraph()) {
    if (auto mixtureFactor =
            boost::dynamic_pointer_cast<DCGaussianMixtureFactor>(dcFactor)) {
      sum += *mixtureFactor;
    } else {
      throw runtime_error(
          "HybridFactorGraph::sum can only handleDCGaussianMixtureFactors.");
    }
  }

  // Add the original factors from the gaussian factor graph
  for (auto&& gaussianFactor : gaussianGraph()) {
    sum += gaussianFactor;
  }
  return sum;
}

DecisionTreeFactor::shared_ptr HybridFactorGraph::toDecisionTreeFactor() const {
  // Get the decision tree mapping an assignment to a GaussianFactorGraph
  Sum sum = this->sum();

  // Get the decision tree with each leaf as the error for that assignment
  auto gfgError = [&](const GaussianFactorGraph& graph) {
    VectorValues values = graph.optimize();
    return graph.error(values);
  };
  DecisionTree<Key, double> gfgdt(sum, gfgError);

  return boost::make_shared<DecisionTreeFactor>(discreteKeys(), gfgdt);
}

ostream& operator<<(ostream& os,
                    const GaussianFactorGraph::EliminationResult& er) {
  os << "ER" << endl;
  return os;
}

// The function type that does a single elimination step on a variable.
pair<GaussianMixture::shared_ptr, boost::shared_ptr<Factor>> EliminateHybrid(
    const HybridFactorGraph& factors, const Ordering& ordering) {
  // STEP 1: SUM
  // Create a new decision tree with all factors gathered at leaves.
  auto sum = factors.sum();

  // STEP 1: ELIMINATE
  // Eliminate each sum using conventional Cholesky:
  // We can use this by creating a *new* decision tree:
  using Pair = GaussianFactorGraph::EliminationResult;

  KeyVector keys;
  KeyVector separatorKeys;  // Do with optional?
  auto eliminate = [&](const GaussianFactorGraph& graph) {
    auto result = EliminatePreferCholesky(graph, ordering);
    if (keys.size() == 0) keys = result.first->keys();
    if (separatorKeys.size() == 0) separatorKeys = result.second->keys();
    return result;
  };
  DecisionTree<Key, Pair> eliminationResults(sum, eliminate);

  // STEP 3: Create result
  // TODO(Frank): auto pair = eliminationResults.unzip();

  const DiscreteKeys discreteKeys = factors.discreteKeys();

  // Grab the conditionals and create the GaussianMixture
  auto first = [](const Pair& result) { return result.first; };
  GaussianMixture::Conditionals conditionals(eliminationResults, first);
  auto conditional =
      boost::make_shared<GaussianMixture>(keys, discreteKeys, conditionals);

  // If there are no more continuous parents, then we should create here a
  // DiscreteFactor, with the error for each discrete choice.
  if (separatorKeys.size() == 0) {
    auto discreteFactor = factors.toDecisionTreeFactor();
    return {conditional, discreteFactor};

  } else {
    // Create a resulting DCGaussianMixture on the separator.
    auto second = [](const Pair& result) { return result.second; };
    DCGaussianMixtureFactor::Factors separatorFactors(eliminationResults,
                                                      second);
    auto factor = boost::make_shared<DCGaussianMixtureFactor>(
        separatorKeys, discreteKeys, separatorFactors);
    return {conditional, factor};
  }
}

}  // namespace gtsam<|MERGE_RESOLUTION|>--- conflicted
+++ resolved
@@ -113,14 +113,6 @@
 }
 
 Sum HybridFactorGraph::sum() const {
-<<<<<<< HEAD
-  if (nrDiscreteFactors()) {
-    throw runtime_error(
-        "HybridFactorGraph::sum cannot handle DiscreteFactors.");
-  }
-
-=======
->>>>>>> 70553a14
   // "sum" all factors, gathering into GaussianFactorGraph
   DCGaussianMixtureFactor::Sum sum;
   for (auto&& dcFactor : dcGraph()) {
