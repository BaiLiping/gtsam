/* ----------------------------------------------------------------------------

 * GTSAM Copyright 2010, Georgia Tech Research Corporation,
 * Atlanta, Georgia 30332-0415
 * All Rights Reserved
 * Authors: Frank Dellaert, et al. (see THANKS for the full author list)

 * See LICENSE for the license information

 * -------------------------------------------------------------------------- */

/*
 * @file    testDecisionTree.cpp
 * @brief    Develop DecisionTree
 * @author  Frank Dellaert
 * @author  Can Erdogan
 * @date    Jan 30, 2012
 */

#include <boost/assign/std/vector.hpp>
using namespace boost::assign;

#include <CppUnitLite/TestHarness.h>
#include <gtsam/base/Testable.h>
#include <gtsam/discrete/Signature.h>

//#define DT_DEBUG_MEMORY
//#define DT_NO_PRUNING
#define DISABLE_DOT
#include <gtsam/discrete/DecisionTree-inl.h>
using namespace std;
using namespace gtsam;

template<typename T>
void dot(const T&f, const string& filename) {
#ifndef DISABLE_DOT
  f.dot(filename);
#endif
}

#define DOT(x)(dot(x,#x))

struct Crazy {
  int a;
  double b;
<<<<<<< HEAD

  bool equals(const Crazy& other, double tol = 1e-12) const {
    return a == other.a && std::abs(b - other.b) < tol;
  }

  bool operator==(const Crazy& other) const {
    return this->equals(other);
  }
};

typedef DecisionTree<string,Crazy> CrazyDecisionTree; // check that DecisionTree is actually generic (as it pretends to be)
=======
};

//   bool equals(const Crazy& other, double tol = 1e-12) const {
//     return a == other.a && std::abs(b - other.b) < tol;
//   }

//   bool operator==(const Crazy& other) const {
//     return this->equals(other);
//   }
// };

struct CrazyDecisionTree : public DecisionTree<string, Crazy> {
  /// print to stdout
  void print(const std::string& s = "") const {
    auto keyFormatter = [](const std::string& s) { return s; };
    auto valueFormatter = [](const Crazy& v) {
      return (boost::format("{%d,%4.2g}") % v.a % v.b).str();
    };
    DecisionTree<string, Crazy>::print("", keyFormatter, valueFormatter);
  }
  /// Equality method customized to Crazy node type
  bool equals(const CrazyDecisionTree& other, double tol = 1e-9) const {
    auto compare = [tol](const Crazy& v, const Crazy& w) {
      return v.a == w.a && std::abs(v.b - w.b) < tol;
    };
    return DecisionTree<string, Crazy>::equals(other, compare);
  }
};
>>>>>>> 9d6f9f64

// traits
namespace gtsam {
template<> struct traits<CrazyDecisionTree> : public Testable<CrazyDecisionTree> {};
}

GTSAM_CONCEPT_TESTABLE_INST(CrazyDecisionTree)

/* ******************************************************************************** */
// Test string labels and int range
/* ******************************************************************************** */

struct DT : public DecisionTree<string, int> {
  using Base = DecisionTree<string, int>;
  using DecisionTree::DecisionTree;
  DT() = default;

  DT(const Base& dt) : Base(dt) {}

  /// print to stdout
  void print(const std::string& s = "") const {
    auto keyFormatter = [](const std::string& s) { return s; };
    auto valueFormatter = [](const int& v) {
      return (boost::format("%d") % v).str();
    };
    Base::print("", keyFormatter, valueFormatter);
  }
  /// Equality method customized to int node type
  bool equals(const Base& other, double tol = 1e-9) const {
    auto compare = [](const int& v, const int& w) { return v == w; };
    return Base::equals(other, compare);
  }
};

// traits
namespace gtsam {
template<> struct traits<DT> : public Testable<DT> {};
}

GTSAM_CONCEPT_TESTABLE_INST(DT)

struct Ring {
  static inline int zero() {
    return 0;
  }
  static inline int one() {
    return 1;
  }
  static inline int id(const int& a) {
    return a;
  }
  static inline int add(const int& a, const int& b) {
    return a + b;
  }
  static inline int mul(const int& a, const int& b) {
    return a * b;
  }
};

/* ******************************************************************************** */
// test DT
TEST(DT, example)
{
  // Create labels
  string A("A"), B("B"), C("C");

  // create a value
  Assignment<string> x00, x01, x10, x11;
  x00[A] = 0, x00[B] = 0;
  x01[A] = 0, x01[B] = 1;
  x10[A] = 1, x10[B] = 0;
  x11[A] = 1, x11[B] = 1;

  // empty
  DT empty;

  // A
  DT a(A, 0, 5);
  LONGS_EQUAL(0,a(x00))
  LONGS_EQUAL(5,a(x10))
  DOT(a);

  // pruned
  DT p(A, 2, 2);
  LONGS_EQUAL(2,p(x00))
  LONGS_EQUAL(2,p(x10))
  DOT(p);

  // \neg B
  DT notb(B, 5, 0);
  LONGS_EQUAL(5,notb(x00))
  LONGS_EQUAL(5,notb(x10))
  DOT(notb);

  // Check supplying empty trees yields an exception
  CHECK_EXCEPTION(apply(empty, &Ring::id), std::runtime_error);
  CHECK_EXCEPTION(apply(empty, a, &Ring::mul), std::runtime_error);
  CHECK_EXCEPTION(apply(a, empty, &Ring::mul), std::runtime_error);

  // apply, two nodes, in natural order
  DT anotb = apply(a, notb, &Ring::mul);
  LONGS_EQUAL(0,anotb(x00))
  LONGS_EQUAL(0,anotb(x01))
  LONGS_EQUAL(25,anotb(x10))
  LONGS_EQUAL(0,anotb(x11))
  DOT(anotb);

  // check pruning
  DT pnotb = apply(p, notb, &Ring::mul);
  LONGS_EQUAL(10,pnotb(x00))
  LONGS_EQUAL( 0,pnotb(x01))
  LONGS_EQUAL(10,pnotb(x10))
  LONGS_EQUAL( 0,pnotb(x11))
  DOT(pnotb);

  // check pruning
  DT zeros = apply(DT(A, 0, 0), notb, &Ring::mul);
  LONGS_EQUAL(0,zeros(x00))
  LONGS_EQUAL(0,zeros(x01))
  LONGS_EQUAL(0,zeros(x10))
  LONGS_EQUAL(0,zeros(x11))
  DOT(zeros);

  // apply, two nodes, in switched order
  DT notba = apply(a, notb, &Ring::mul);
  LONGS_EQUAL(0,notba(x00))
  LONGS_EQUAL(0,notba(x01))
  LONGS_EQUAL(25,notba(x10))
  LONGS_EQUAL(0,notba(x11))
  DOT(notba);

  // Test choose 0
  DT actual0 = notba.choose(A, 0);
  EXPECT(assert_equal(DT(0.0), actual0));
  DOT(actual0);

  // Test choose 1
  DT actual1 = notba.choose(A, 1);
  EXPECT(assert_equal(DT(B, 25, 0), actual1));
  DOT(actual1);

  // apply, two nodes at same level
  DT a_and_a = apply(a, a, &Ring::mul);
  LONGS_EQUAL(0,a_and_a(x00))
  LONGS_EQUAL(0,a_and_a(x01))
  LONGS_EQUAL(25,a_and_a(x10))
  LONGS_EQUAL(25,a_and_a(x11))
  DOT(a_and_a);

  // create a function on C
  DT c(C, 0, 5);

  // and a model assigning stuff to C
  Assignment<string> x101;
  x101[A] = 1, x101[B] = 0, x101[C] = 1;

  // mul notba with C
  DT notbac = apply(notba, c, &Ring::mul);
  LONGS_EQUAL(125,notbac(x101))
  DOT(notbac);

  // mul now in different order
  DT acnotb = apply(apply(a, c, &Ring::mul), notb, &Ring::mul);
  LONGS_EQUAL(125,acnotb(x101))
  DOT(acnotb);
}

/* ******************************************************************************** */
// test Conversion
enum Label {
  U, V, X, Y, Z
};
typedef DecisionTree<Label, bool> BDT;

TEST(DT, conversion)
{
  // Create labels
  string A("A"), B("B");

  // apply, two nodes, in natural order
  DT f1 = apply(DT(A, 0, 5), DT(B, 5, 0), &Ring::mul);

  // convert
  map<string, Label> ordering;
  ordering[A] = X;
  ordering[B] = Y;
  std::function<bool(const int&)> bool_of_int = [](const int& y) {
    return y != 0;
  };
  BDT f2(f1, ordering, bool_of_int);
  //  f1.print("f1");
  //  f2.print("f2");

  // create a value
  Assignment<Label> x00, x01, x10, x11;
  x00[X] = 0, x00[Y] = 0;
  x01[X] = 0, x01[Y] = 1;
  x10[X] = 1, x10[Y] = 0;
  x11[X] = 1, x11[Y] = 1;
  EXPECT(!f2(x00));
  EXPECT(!f2(x01));
  EXPECT(f2(x10));
  EXPECT(!f2(x11));
}

/* ******************************************************************************** */
// test Compose expansion
TEST(DT, Compose)
{
  // Create labels
  string A("A"), B("B"), C("C");

  // Put two stumps on A together
  DT f1(B, DT(A, 0, 1), DT(A, 2, 3));

  // Create from string
  vector<DT::LabelC> keys;
  keys += DT::LabelC(A,2), DT::LabelC(B,2);
  DT f2(keys, "0 2 1 3");
  EXPECT(assert_equal(f2, f1, 1e-9));

  // Put this AB tree together with another one
  DT f3(keys, "4 6 5 7");
  DT f4(C, f1, f3);
  DOT(f4);

  // a bigger tree
  keys += DT::LabelC(C,2);
  DT f5(keys, "0 4 2 6 1 5 3 7");
  EXPECT(assert_equal(f5, f4, 1e-9));
  DOT(f5);
}

/* ************************************************************************* */
int main() {
  TestResult tr;
  return TestRegistry::runAllTests(tr);
}
/* ************************************************************************* */<|MERGE_RESOLUTION|>--- conflicted
+++ resolved
@@ -43,19 +43,6 @@
 struct Crazy {
   int a;
   double b;
-<<<<<<< HEAD
-
-  bool equals(const Crazy& other, double tol = 1e-12) const {
-    return a == other.a && std::abs(b - other.b) < tol;
-  }
-
-  bool operator==(const Crazy& other) const {
-    return this->equals(other);
-  }
-};
-
-typedef DecisionTree<string,Crazy> CrazyDecisionTree; // check that DecisionTree is actually generic (as it pretends to be)
-=======
 };
 
 //   bool equals(const Crazy& other, double tol = 1e-12) const {
@@ -84,7 +71,6 @@
     return DecisionTree<string, Crazy>::equals(other, compare);
   }
 };
->>>>>>> 9d6f9f64
 
 // traits
 namespace gtsam {
