--- conflicted
+++ resolved
@@ -39,16 +39,6 @@
   template<typename L, typename Y>
   class GTSAM_EXPORT DecisionTree {
 
-<<<<<<< HEAD
-    /// Default method used by `formatter` when printing.
-    static std::string DefaultFormatter(const L& x) {
-      std::stringstream ss;
-      ss << x;
-      return ss.str();
-    }
-
-=======
->>>>>>> 9d6f9f64
     /// Default method for comparison of two objects of type Y.
     static bool DefaultCompare(const Y& a, const Y& b) {
       return a == b;
@@ -56,12 +46,8 @@
 
   public:
 
-<<<<<<< HEAD
-    using FormatterFunc = std::function<std::string(L)>;
-=======
     using LabelFormatter = std::function<std::string(L)>;
     using ValueFormatter = std::function<std::string(Y)>;
->>>>>>> 9d6f9f64
     using CompareFunc = std::function<bool(const Y&, const Y&)>;
 
     /** Handy typedefs for unary and binary function types */
@@ -102,17 +88,6 @@
       const void* id() const { return this; }
 
       // everything else is virtual, no documentation here as internal
-<<<<<<< HEAD
-      virtual void print(
-          const std::string& s = "",
-          const FormatterFunc& formatter = &DefaultFormatter) const = 0;
-      virtual void dot(std::ostream& os, bool showZero) const = 0;
-      virtual bool sameLeaf(const Leaf& q) const = 0;
-      virtual bool sameLeaf(const Node& q) const = 0;
-      virtual bool equals(
-          const Node& other, double tol = 1e-9,
-          const CompareFunc& compare = &DefaultCompare) const = 0;
-=======
       virtual void print(const std::string& s,
                          const LabelFormatter& labelFormatter,
                          const ValueFormatter& valueFormatter) const = 0;
@@ -123,7 +98,6 @@
       virtual bool sameLeaf(const Node& q) const = 0;
       virtual bool equals(const Node& other, const CompareFunc& compare =
                                                  &DefaultCompare) const = 0;
->>>>>>> 9d6f9f64
       virtual const Y& operator()(const Assignment<L>& x) const = 0;
       virtual Ptr apply(const Unary& op) const = 0;
       virtual Ptr apply_f_op_g(const Node&, const Binary&) const = 0;
@@ -154,14 +128,6 @@
                         std::function<L(const M&)> L_of_M,
                         std::function<Y(const X&)> Y_of_X) const;
 
-<<<<<<< HEAD
-    /** Convert only node to a different type */
-    template <typename X>
-    NodePtr convert(const typename DecisionTree<L, X>::NodePtr& f,
-                    const std::function<Y(const X&)> op);
-
-=======
->>>>>>> 9d6f9f64
    public:
 
     /// @name Standard Constructors
@@ -203,29 +169,16 @@
     DecisionTree(const DecisionTree<M, X>& other, const std::map<M, L>& L_of_M,
                  std::function<Y(const X&)> Y_of_X);
 
-    /** Convert only nodes from a different type */
-    template <typename X>
-    DecisionTree(const DecisionTree<L, X>& other,
-                 std::function<Y(const X&)> op);
-
     /// @}
     /// @name Testable
     /// @{
 
     /** GTSAM-style print */
-<<<<<<< HEAD
-    void print(const std::string& s = "DecisionTree",
-               const FormatterFunc& formatter = &DefaultFormatter) const;
-
-    // Testable
-    bool equals(const DecisionTree& other, double tol = 1e-9,
-=======
     void print(const std::string& s, const LabelFormatter& labelFormatter,
                const ValueFormatter& valueFormatter) const;
 
     // Testable
     bool equals(const DecisionTree& other,
->>>>>>> 9d6f9f64
                 const CompareFunc& compare = &DefaultCompare) const;
 
     /// @}
