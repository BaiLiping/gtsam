/* ----------------------------------------------------------------------------

 * GTSAM Copyright 2010, Georgia Tech Research Corporation,
 * Atlanta, Georgia 30332-0415
 * All Rights Reserved
 * Authors: Frank Dellaert, et al. (see THANKS for the full author list)

 * See LICENSE for the license information

 * -------------------------------------------------------------------------- */

/**
 *  @file  PriorFactor.h
 *  @author Frank Dellaert
 **/
#pragma once

<<<<<<< HEAD
#include <gtsam/nonlinear/NonlinearFactor.h>
#include <gtsam/base/Testable.h>

#include <string>

namespace gtsam {

  /**
   * A class for a soft prior on any Value type
   * @addtogroup SLAM
   */
  template<class VALUE>
  class GTSAM_EXPORT PriorFactor: public NoiseModelFactor1<VALUE> {

  public:
    typedef VALUE T;

  private:

    typedef NoiseModelFactor1<VALUE> Base;

    VALUE prior_; /** The measurement */

    /** concept check by type */
    GTSAM_CONCEPT_TESTABLE_TYPE(T)

  public:

    /// shorthand for a smart pointer to a factor
    typedef typename boost::shared_ptr<PriorFactor<VALUE> > shared_ptr;

    /// Typedef to this class
    typedef PriorFactor<VALUE> This;

    /** default constructor - only use for serialization */
    PriorFactor() {}

    virtual ~PriorFactor() {}

    /** Constructor */
    PriorFactor(Key key, const VALUE& prior, const SharedNoiseModel& model = nullptr) :
      Base(model, key), prior_(prior) {
    }

    /** Convenience constructor that takes a full covariance argument */
    PriorFactor(Key key, const VALUE& prior, const Matrix& covariance) :
      Base(noiseModel::Gaussian::Covariance(covariance), key), prior_(prior) {
    }

    /// @return a deep copy of this factor
    virtual gtsam::NonlinearFactor::shared_ptr clone() const {
      return boost::static_pointer_cast<gtsam::NonlinearFactor>(
          gtsam::NonlinearFactor::shared_ptr(new This(*this))); }

    /** implement functions needed for Testable */

    /** print */
    virtual void print(const std::string& s, const KeyFormatter& keyFormatter =
                                                 DefaultKeyFormatter) const {
      std::cout << s << "PriorFactor on " << keyFormatter(this->key()) << "\n";
      traits<T>::Print(prior_, "  prior mean: ");
      if (this->noiseModel_)
        this->noiseModel_->print("  noise model: ");
      else
        std::cout << "no noise model" << std::endl;
    }

    /** equals */
    virtual bool equals(const NonlinearFactor& expected, double tol=1e-9) const {
      const This* e = dynamic_cast<const This*> (&expected);
      return e != NULL && Base::equals(*e, tol) && traits<T>::Equals(prior_, e->prior_, tol);
    }

    /** implement functions needed to derive from Factor */

    /** vector of errors */
    Vector evaluateError(const T& x, boost::optional<Matrix&> H = boost::none) const {
      if (H) (*H) = Matrix::Identity(traits<T>::GetDimension(x),traits<T>::GetDimension(x));
      // manifold equivalent of z-x -> Local(x,z)
      // TODO(ASL) Add Jacobians.
      return -traits<T>::Local(x, prior_);
    }

    const VALUE & prior() const { return prior_; }

  private:

    /** Serialization function */
    friend class boost::serialization::access;
    template<class ARCHIVE>
    void serialize(ARCHIVE & ar, const unsigned int /*version*/) {
      ar & boost::serialization::make_nvp("NoiseModelFactor1",
          boost::serialization::base_object<Base>(*this));
      ar & BOOST_SERIALIZATION_NVP(prior_);
    }

	// Alignment, see https://eigen.tuxfamily.org/dox/group__TopicStructHavingEigenMembers.html
	enum { NeedsToAlign = (sizeof(T) % 16) == 0 };
  public:
	EIGEN_MAKE_ALIGNED_OPERATOR_NEW_IF(NeedsToAlign)
  };

} /// namespace gtsam
=======
// Note: PriorFactor has been moved to gtsam/nonlinear/PriorFactor.h. This file
// has been left here for backwards compatibility.
#include <gtsam/nonlinear/PriorFactor.h>
>>>>>>> cce936f0
<|MERGE_RESOLUTION|>--- conflicted
+++ resolved
@@ -15,112 +15,6 @@
  **/
 #pragma once
 
-<<<<<<< HEAD
-#include <gtsam/nonlinear/NonlinearFactor.h>
-#include <gtsam/base/Testable.h>
-
-#include <string>
-
-namespace gtsam {
-
-  /**
-   * A class for a soft prior on any Value type
-   * @addtogroup SLAM
-   */
-  template<class VALUE>
-  class GTSAM_EXPORT PriorFactor: public NoiseModelFactor1<VALUE> {
-
-  public:
-    typedef VALUE T;
-
-  private:
-
-    typedef NoiseModelFactor1<VALUE> Base;
-
-    VALUE prior_; /** The measurement */
-
-    /** concept check by type */
-    GTSAM_CONCEPT_TESTABLE_TYPE(T)
-
-  public:
-
-    /// shorthand for a smart pointer to a factor
-    typedef typename boost::shared_ptr<PriorFactor<VALUE> > shared_ptr;
-
-    /// Typedef to this class
-    typedef PriorFactor<VALUE> This;
-
-    /** default constructor - only use for serialization */
-    PriorFactor() {}
-
-    virtual ~PriorFactor() {}
-
-    /** Constructor */
-    PriorFactor(Key key, const VALUE& prior, const SharedNoiseModel& model = nullptr) :
-      Base(model, key), prior_(prior) {
-    }
-
-    /** Convenience constructor that takes a full covariance argument */
-    PriorFactor(Key key, const VALUE& prior, const Matrix& covariance) :
-      Base(noiseModel::Gaussian::Covariance(covariance), key), prior_(prior) {
-    }
-
-    /// @return a deep copy of this factor
-    virtual gtsam::NonlinearFactor::shared_ptr clone() const {
-      return boost::static_pointer_cast<gtsam::NonlinearFactor>(
-          gtsam::NonlinearFactor::shared_ptr(new This(*this))); }
-
-    /** implement functions needed for Testable */
-
-    /** print */
-    virtual void print(const std::string& s, const KeyFormatter& keyFormatter =
-                                                 DefaultKeyFormatter) const {
-      std::cout << s << "PriorFactor on " << keyFormatter(this->key()) << "\n";
-      traits<T>::Print(prior_, "  prior mean: ");
-      if (this->noiseModel_)
-        this->noiseModel_->print("  noise model: ");
-      else
-        std::cout << "no noise model" << std::endl;
-    }
-
-    /** equals */
-    virtual bool equals(const NonlinearFactor& expected, double tol=1e-9) const {
-      const This* e = dynamic_cast<const This*> (&expected);
-      return e != NULL && Base::equals(*e, tol) && traits<T>::Equals(prior_, e->prior_, tol);
-    }
-
-    /** implement functions needed to derive from Factor */
-
-    /** vector of errors */
-    Vector evaluateError(const T& x, boost::optional<Matrix&> H = boost::none) const {
-      if (H) (*H) = Matrix::Identity(traits<T>::GetDimension(x),traits<T>::GetDimension(x));
-      // manifold equivalent of z-x -> Local(x,z)
-      // TODO(ASL) Add Jacobians.
-      return -traits<T>::Local(x, prior_);
-    }
-
-    const VALUE & prior() const { return prior_; }
-
-  private:
-
-    /** Serialization function */
-    friend class boost::serialization::access;
-    template<class ARCHIVE>
-    void serialize(ARCHIVE & ar, const unsigned int /*version*/) {
-      ar & boost::serialization::make_nvp("NoiseModelFactor1",
-          boost::serialization::base_object<Base>(*this));
-      ar & BOOST_SERIALIZATION_NVP(prior_);
-    }
-
-	// Alignment, see https://eigen.tuxfamily.org/dox/group__TopicStructHavingEigenMembers.html
-	enum { NeedsToAlign = (sizeof(T) % 16) == 0 };
-  public:
-	EIGEN_MAKE_ALIGNED_OPERATOR_NEW_IF(NeedsToAlign)
-  };
-
-} /// namespace gtsam
-=======
 // Note: PriorFactor has been moved to gtsam/nonlinear/PriorFactor.h. This file
 // has been left here for backwards compatibility.
-#include <gtsam/nonlinear/PriorFactor.h>
->>>>>>> cce936f0
+#include <gtsam/nonlinear/PriorFactor.h>