/* ----------------------------------------------------------------------------

 * GTSAM Copyright 2010, Georgia Tech Research Corporation,
 * Atlanta, Georgia 30332-0415
 * All Rights Reserved
 * Authors: Frank Dellaert, et al. (see THANKS for the full author list)

 * See LICENSE for the license information

 * -------------------------------------------------------------------------- */

/**
 * @file ProjectionFactor.h
 * @brief Basic bearing factor from 2D measurement
 * @author Chris Beall
 * @author Luca Carlone
 * @author Zsolt Kira
 */

#pragma once

#include <gtsam/nonlinear/NonlinearFactor.h>
#include <gtsam/geometry/PinholeCamera.h>
#include <gtsam/geometry/Pose3.h>
#include <vector>
#include <gtsam_unstable/geometry/triangulation.h>
#include <boost/optional.hpp>
#include <boost/assign.hpp>

namespace gtsam {

  /**
   * The calibration is known here.
   * @addtogroup SLAM
   */
  template<class POSE, class LANDMARK, class CALIBRATION = Cal3_S2>
  class SmartProjectionFactor: public NonlinearFactor {
  protected:

    // Keep a copy of measurement and calibration for I/O
    std::vector<Point2> measured_;                    ///< 2D measurement for each of the m views
    ///< (important that the order is the same as the keys that we use to create the factor)
    boost::shared_ptr<CALIBRATION> K_;  ///< shared pointer to calibration object
    const SharedNoiseModel noise_;   ///< noise model used
    boost::optional<POSE> body_P_sensor_; ///< The pose of the sensor in the body frame

    // verbosity handling for Cheirality Exceptions
    bool throwCheirality_; ///< If true, rethrows Cheirality exceptions (default: false)
    bool verboseCheirality_; ///< If true, prints text for Cheirality exceptions (default: false)

  public:

    /// shorthand for base class type
    typedef NonlinearFactor Base;

    /// shorthand for this class
    typedef SmartProjectionFactor<POSE, LANDMARK, CALIBRATION> This;

    /// shorthand for a smart pointer to a factor
    typedef boost::shared_ptr<This> shared_ptr;

    /// Default constructor
    SmartProjectionFactor() : throwCheirality_(false), verboseCheirality_(false) {}

    /**
     * Constructor
     * TODO: Mark argument order standard (keys, measurement, parameters)
     * @param measured is the 2m dimensional location of the projection of a single landmark in the m views (the measurements)
     * @param model is the standard deviation (current version assumes that the uncertainty is the same for all views)
     * @param poseKeys is the set of indices corresponding to the cameras observing the same landmark
     * @param K shared pointer to the constant calibration
     * @param body_P_sensor is the transform from body to sensor frame (default identity)
     */
    SmartProjectionFactor(const std::vector<Point2> measured, const SharedNoiseModel& model,
        std::vector<Key> poseKeys, const boost::shared_ptr<CALIBRATION>& K,
        boost::optional<POSE> body_P_sensor = boost::none) :
          measured_(measured),  K_(K), noise_(model), body_P_sensor_(body_P_sensor),
          throwCheirality_(false), verboseCheirality_(false) {
      keys_.assign(poseKeys.begin(), poseKeys.end());
    }

    /**
     * Constructor with exception-handling flags
     * TODO: Mark argument order standard (keys, measurement, parameters)
     * @param measured is the 2m dimensional location of the projection of a single landmark in the m views (the measurements)
     * @param model is the standard deviation (current version assumes that the uncertainty is the same for all views)
     * @param poseKeys is the set of indices corresponding to the cameras observing the same landmark
     * @param K shared pointer to the constant calibration
     * @param throwCheirality determines whether Cheirality exceptions are rethrown
     * @param verboseCheirality determines whether exceptions are printed for Cheirality
     * @param body_P_sensor is the transform from body to sensor frame  (default identity)
     */
    SmartProjectionFactor(const std::vector<Point2> measured, const SharedNoiseModel& model,
        std::vector<Key> poseKeys, const boost::shared_ptr<CALIBRATION>& K,
        bool throwCheirality, bool verboseCheirality,
        boost::optional<POSE> body_P_sensor = boost::none) :
          measured_(measured),  K_(K),  noise_(model), body_P_sensor_(body_P_sensor),
          throwCheirality_(throwCheirality), verboseCheirality_(verboseCheirality) {}

    /** Virtual destructor */
    virtual ~SmartProjectionFactor() {}

    /// @return a deep copy of this factor
//    virtual gtsam::NonlinearFactor::shared_ptr clone() const {
//      return boost::static_pointer_cast<gtsam::NonlinearFactor>(
//          gtsam::NonlinearFactor::shared_ptr(new This(*this))); }

    /**
     * print
     * @param s optional string naming the factor
     * @param keyFormatter optional formatter useful for printing Symbols
     */
    void print(const std::string& s = "", const KeyFormatter& keyFormatter = DefaultKeyFormatter) const {
      std::cout << s << "SmartProjectionFactor, z = ";
      BOOST_FOREACH(const Point2& p, measured_) {
        std::cout << "measurement, p = "<< p << std::endl;
      }
      if(this->body_P_sensor_)
        this->body_P_sensor_->print("  sensor pose in body frame: ");
      Base::print("", keyFormatter);
    }

    /// equals
    virtual bool equals(const NonlinearFactor& p, double tol = 1e-9) const {
      const This *e = dynamic_cast<const This*>(&p);

      bool areMeasurementsEqual = true;
      for(size_t i = 0; i < measured_.size(); i++) {
        if(this->measured_.at(i).equals(e->measured_.at(i), tol) == false)
          areMeasurementsEqual = false;
        break;
      }

      return e
          && Base::equals(p, tol)
          && areMeasurementsEqual
          && this->K_->equals(*e->K_, tol)
          && ((!body_P_sensor_ && !e->body_P_sensor_) || (body_P_sensor_ && e->body_P_sensor_ && body_P_sensor_->equals(*e->body_P_sensor_)));
    }

    /// get the dimension of the factor (number of rows on linearization)
    virtual size_t dim() const {
        return 6*keys_.size();
    }

    /// linearize returns a Hessianfactor that is an approximation of error(p)
    virtual boost::shared_ptr<GaussianFactor> linearize(const Values& values) const {

      bool debug = false;
      bool blockwise = true;

      // Collect all poses (Cameras)
      std::vector<Pose3> cameraPoses;
      BOOST_FOREACH(const Key& k, keys_) {
        if(body_P_sensor_)
          cameraPoses.push_back(values.at<Pose3>(k).compose(*body_P_sensor_));
        else
          cameraPoses.push_back(values.at<Pose3>(k));
      }

      // We triangulate the 3D position of the landmark
      boost::optional<Point3> point = triangulatePoint3(cameraPoses, measured_, *K_);



      if (debug) {
        std::cout << "point " << *point << std::endl;
      }

      std::vector<Index> js;
      std::vector<Matrix> Gs(keys_.size()*(keys_.size()+1)/2);
      std::vector<Vector> gs(keys_.size());
<<<<<<< HEAD
      double f = 0;
=======
      double f=0;

      // fill in the keys
      BOOST_FOREACH(const Key& k, keys_) {
        js += ordering[k];
      }
>>>>>>> f41d4b87

      // point is behind one of the cameras, turn factor off by setting everything to 0
      if (!point) {
        BOOST_FOREACH(gtsam::Matrix& m, Gs) m = zeros(6,6);
        BOOST_FOREACH(Vector& v, gs) v = zero(6);
        return HessianFactor::shared_ptr(new HessianFactor(js, Gs, gs, f));
      }

      // For debug only
      std::vector<Matrix> Gs1;
      std::vector<Vector> gs1;
      if (blockwise || debug){
        // ==========================================================================================================
        std::vector<Matrix> Hx(keys_.size());
        std::vector<Matrix> Hl(keys_.size());
        std::vector<Vector> b(keys_.size());

        for(size_t i = 0; i < measured_.size(); i++) {
          Pose3 pose = cameraPoses.at(i);
          std::cout << "pose " << pose << std::endl;
          PinholeCamera<CALIBRATION> camera(pose, *K_);
          b.at(i) = ( camera.project(*point,Hx.at(i),Hl.at(i)) - measured_.at(i) ).vector();
          noise_-> WhitenSystem(Hx.at(i), Hl.at(i), b.at(i));
          f += b.at(i).squaredNorm();
        }

        // Shur complement trick

        // Allocate m^2 matrix blocks
        std::vector< std::vector<Matrix> > Hxl(keys_.size(), std::vector<Matrix>( keys_.size()));

        // Allocate inv(Hl'Hl)
        Matrix3 C = zeros(3,3);
        for(size_t i1 = 0; i1 < keys_.size(); i1++) {
          C += Hl.at(i1).transpose() * Hl.at(i1);
        }

        C = C.inverse().eval(); //  this is very important: without eval, because of eigen aliasing the results will be incorrect

        // Calculate sub blocks
        for(size_t i1 = 0; i1 < keys_.size(); i1++) {
          for(size_t i2 = 0; i2 < keys_.size(); i2++) {
            // we only need the upper triangular entries
            Hxl[i1][i2] = Hx.at(i1).transpose() * Hl.at(i1) * C * Hl.at(i2).transpose();
            if (i1==0 && i2==0){
              if (debug) {
                std::cout << "Hoff"<< i1 << i2 << "=[" << Hx.at(i1).transpose() * Hl.at(i1) * C * Hl.at(i2).transpose() << "];" << std::endl;
                std::cout << "Hxoff"<< "=[" << Hx.at(i1) << "];" << std::endl;
                std::cout << "Hloff"<< "=[" << Hl.at(i1) << "];" << std::endl;
                std::cout << "Hloff2"<< "=[" << Hl.at(i2) << "];" << std::endl;
                std::cout << "C"<< "=[" << C << "];" << std::endl;
              }
            }
          }
        }
        // Populate Gs and gs
        int GsCount = 0;
        for(size_t i1 = 0; i1 < keys_.size(); i1++) {
          gs.at(i1) = Hx.at(i1).transpose() * b.at(i1);

          for(size_t i2 = 0; i2 < keys_.size(); i2++) {
            gs.at(i1) -= Hxl[i1][i2] * b.at(i2);

            if (i2 == i1){
              Gs.at(GsCount) = Hx.at(i1).transpose() * Hx.at(i1) - Hxl[i1][i2] * Hx.at(i2);

              if (debug) {
                std::cout << "HxlH"<< GsCount << "=[" << Hxl[i1][i2] * Hx.at(i2) << "];" << std::endl;
                std::cout << "Hx2_"<< GsCount << "=[" << Hx.at(i2) << "];" << std::endl;
                std::cout << "H"<< GsCount << "=[" << Gs.at(GsCount) << "];" << std::endl;
              }
              GsCount++;
            }
            if (i2 > i1) {
              Gs.at(GsCount) = - Hxl[i1][i2] * Hx.at(i2);

              if (debug) {
                std::cout << "HxlH"<< GsCount << "=[" << Hxl[i1][i2] * Hx.at(i2) << "];" << std::endl;
                std::cout << "Hx2_"<< GsCount << "=[" << Hx.at(i2) << "];" << std::endl;
                std::cout << "H"<< GsCount << "=[" << Gs.at(GsCount) << "];" << std::endl;
              }
              GsCount++;
            }
          }
        }
        if (debug) {
          // Copy result for later comparison
          BOOST_FOREACH(const Matrix& m, Gs) {
            Gs1.push_back(m);
          }
          // Copy result for later comparison
          BOOST_FOREACH(const Matrix& m, gs) {
            gs1.push_back(m);
          }
        }
      }

      if (blockwise == false || debug){ // version with full matrix multiplication
        // ==========================================================================================================
        Matrix Hx2 = zeros(2*keys_.size(), 6*keys_.size());
        Matrix Hl2 = zeros(2*keys_.size(), 3);
        Vector b2 = zero(2*keys_.size());

        for(size_t i = 0; i < measured_.size(); i++) {
          Pose3 pose = cameraPoses.at(i);
          PinholeCamera<CALIBRATION> camera(pose, *K_);
          Matrix Hxi, Hli;
           Vector bi = ( camera.project(*point,Hxi,Hli) - measured_.at(i) ).vector();

           noise_-> WhitenSystem(Hxi, Hli, bi);
           f += bi.squaredNorm();

           Hx2.block( 2*i, 6*i, 2, 6 ) = Hxi;
           Hl2.block( 2*i, 0, 2, 3  ) = Hli;

           if (debug) {
             std::cout << "Hxi= \n" << Hxi << std::endl;
             std::cout << "Hxi.transpose() * Hxi= \n" << Hxi.transpose() * Hxi << std::endl;
             std::cout << "Hxl.transpose() * Hxl= \n" << Hli.transpose() * Hli << std::endl;
           }
           subInsert(b2,bi,2*i);

        }

        // Shur complement trick
        Matrix H(6*keys_.size(), 6*keys_.size());
        Matrix3 C2 = (Hl2.transpose() * Hl2).inverse();
        H = Hx2.transpose() * Hx2 - Hx2.transpose() * Hl2 * C2 * Hl2.transpose() * Hx2;

        if (debug) {
          std::cout << "Hx2" << "=[" << Hx2 << "];" << std::endl;
          std::cout << "Hl2" << "=[" << Hl2 << "];" << std::endl;
          std::cout << "H" << "=[" << H << "];" << std::endl;

          std::cout << "Cnoinv2"<< "=[" << Hl2.transpose() * Hl2 << "];" << std::endl;
          std::cout << "C2"<< "=[" << C2 << "];" << std::endl;
          std::cout << "================================================================================"  << std::endl;
        }

        Vector gs_vector =  Hx2.transpose() * b2 -  Hx2.transpose() * Hl2 * C2 * Hl2.transpose() * b2;


        // Populate Gs and gs
        int GsCount2 = 0;
        for(size_t i1 = 0; i1 < keys_.size(); i1++) {
          gs.at(i1) = sub(gs_vector, 6*i1, 6*i1 + 6);

          for(size_t i2 = 0; i2 < keys_.size(); i2++) {
            if (i2 >= i1) {
              Gs.at(GsCount2) = H.block(6*i1, 6*i2, 6, 6);
              GsCount2++;
            }
          }
        }

      }

      if (debug) {
        // Compare blockwise and full version
        bool gs1_equal_gs = true;
        for(size_t i = 0; i < measured_.size(); i++) {
          std::cout << "gs.at(i) " << gs.at(i).transpose() << std::endl;
          std::cout << "gs1.at(i) " << gs1.at(i).transpose() << std::endl;
          std::cout << "gs.error  " << (gs.at(i)- gs1.at(i)).transpose() << std::endl;
          if( !equal(gs.at(i), gs1.at(i)), 1e-7) {
            gs1_equal_gs = false;
          }
        }
        std::cout << "gs1_equal_gs " << gs1_equal_gs << std::endl;

        for(size_t i = 0; i < keys_.size()*(keys_.size()+1)/2; i++) {
          std::cout << "Gs.at(i) " << Gs.at(i).transpose() << std::endl;
          std::cout << "Gs1.at(i) " << Gs1.at(i).transpose() << std::endl;
          std::cout << "Gs.error  " << (Gs.at(i)- Gs1.at(i)).transpose() << std::endl;
        }
        std::cout << "Gs1_equal_Gs " << gs1_equal_gs << std::endl;
      }

      // ==========================================================================================================
      return HessianFactor::shared_ptr(new HessianFactor(keys_, Gs, gs, f));
    }

    /**
     * Calculate the error of the factor.
     * This is the log-likelihood, e.g. \f$ 0.5(h(x)-z)^2/\sigma^2 \f$ in case of Gaussian.
     * In this class, we take the raw prediction error \f$ h(x)-z \f$, ask the noise model
     * to transform it to \f$ (h(x)-z)^2/\sigma^2 \f$, and then multiply by 0.5.
     */
    virtual double error(const Values& values) const {
      if (this->active(values)) {
        double overallError=0;

        // Collect all poses (Cameras)
        std::vector<Pose3> cameraPoses;

        BOOST_FOREACH(const Key& k, keys_) {
          if(body_P_sensor_)
            cameraPoses.push_back(values.at<Pose3>(k).compose(*body_P_sensor_));
          else
            cameraPoses.push_back(values.at<Pose3>(k));
        }

        // We triangulate the 3D position of the landmark
        boost::optional<Point3> point = triangulatePoint3(cameraPoses, measured_, *K_);

        if(point)
        { // triangulation produced a good estimate of landmark position

          for(size_t i = 0; i < measured_.size(); i++) {
            Pose3 pose = cameraPoses.at(i);
            PinholeCamera<CALIBRATION> camera(pose, *K_);

            Point2 reprojectionError(camera.project(*point) - measured_.at(i));
            overallError += noise_->distance( reprojectionError.vector() );
          }
          return std::sqrt(overallError);
        }else{ // triangulation failed: we deactivate the factor, then the error should not contribute to the overall error
          return 0.0;
        }
      } else {
        return 0.0;
      }
    }

    /** return the measurements */
    const Vector& measured() const {
      return measured_;
    }

    /** return the calibration object */
    inline const boost::shared_ptr<CALIBRATION> calibration() const {
      return K_;
    }

    /** return verbosity */
    inline bool verboseCheirality() const { return verboseCheirality_; }

    /** return flag for throwing cheirality exceptions */
    inline bool throwCheirality() const { return throwCheirality_; }

  private:

    /// Serialization function
    friend class boost::serialization::access;
    template<class ARCHIVE>
    void serialize(ARCHIVE & ar, const unsigned int version) {
      ar & BOOST_SERIALIZATION_BASE_OBJECT_NVP(Base);
      ar & BOOST_SERIALIZATION_NVP(measured_);
      ar & BOOST_SERIALIZATION_NVP(K_);
      ar & BOOST_SERIALIZATION_NVP(body_P_sensor_);
      ar & BOOST_SERIALIZATION_NVP(throwCheirality_);
      ar & BOOST_SERIALIZATION_NVP(verboseCheirality_);
    }
  };
} // \ namespace gtsam<|MERGE_RESOLUTION|>--- conflicted
+++ resolved
@@ -144,7 +144,7 @@
     }
 
     /// linearize returns a Hessianfactor that is an approximation of error(p)
-    virtual boost::shared_ptr<GaussianFactor> linearize(const Values& values) const {
+    virtual boost::shared_ptr<GaussianFactor> linearize(const Values& values,  const Ordering& ordering) const {
 
       bool debug = false;
       bool blockwise = true;
@@ -170,16 +170,12 @@
       std::vector<Index> js;
       std::vector<Matrix> Gs(keys_.size()*(keys_.size()+1)/2);
       std::vector<Vector> gs(keys_.size());
-<<<<<<< HEAD
-      double f = 0;
-=======
       double f=0;
 
       // fill in the keys
       BOOST_FOREACH(const Key& k, keys_) {
         js += ordering[k];
       }
->>>>>>> f41d4b87
 
       // point is behind one of the cameras, turn factor off by setting everything to 0
       if (!point) {
@@ -359,7 +355,7 @@
       }
 
       // ==========================================================================================================
-      return HessianFactor::shared_ptr(new HessianFactor(keys_, Gs, gs, f));
+      return HessianFactor::shared_ptr(new HessianFactor(js, Gs, gs, f));
     }
 
     /**
